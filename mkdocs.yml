--- conflicted
+++ resolved
@@ -78,28 +78,17 @@
       - Stable Diffusion: tutorial_stable-diffusion.md
       - Stable Diffusion XL: tutorial_stable-diffusion-xl.md
     - Vision Transformers (ViT):
-<<<<<<< HEAD
       - EfficientViT 🆕: tutorial_efficientvit.md
       - NanoSAM: tutorial_nanosam.md
       - NanoOWL 🆕: tutorial_nanoowl.md
-=======
-      - EfficientViT: tutorial_efficientvit.md
-      - NanoSAM: tutorial_nanosam.md
-      - NanoOWL: tutorial_nanoowl.md
->>>>>>> 296fbf13
       - SAM: tutorial_sam.md
       - TAM: tutorial_tam.md
     # - NanoOWL: tutorial_nanoowl.md
     - Vector Database:
       - NanoDB: tutorial_nanodb.md
     - Audio:
-<<<<<<< HEAD
       - Audiocraft 🆕: tutorial_audiocraft.md
       - Whisper 🆕: tutorial_whisper.md
-=======
-      - Audiocraft: tutorial_audiocraft.md
-      - Whisper: tutorial_whisper.md
->>>>>>> 296fbf13
     # - Tools:
     #   - LangChain: tutorial_distillation.md
     - Tips:
