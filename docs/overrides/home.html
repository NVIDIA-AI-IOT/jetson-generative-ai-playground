--- conflicted
+++ resolved
@@ -354,29 +354,6 @@
 <!-- Main site Entry button descriptions -->
 <section class="tx-container">
     <div class="md-grid md-typeset">
-<<<<<<< HEAD
-        <div class="tx-hero">
-            <div class="tx-hero__image">
-                <div class="tx-hero__ytvideo">
-                    <iframe src="https://www.youtube.com/embed/9ObzbbBTbcc?autoplay=1"
-                      title="YouTube video player" frameborder="0"
-                      allow="accelerometer; autoplay; clipboard-write; encrypted-media; gyroscope; picture-in-picture; web-share"
-                      allowfullscreen class="video"></iframe>
-                </div>
-            </div>
-            <div class="tx-hero__content">
-                <h1> Generative AI at the Edge </h1>
-                <p>Bring generative AI to the world with NVIDIA<sup><small>&reg;</small></sup> Jetson&trade;</p>
-                <a href="{{ page.next_page.url | url }}" title="{{ page.next_page.title | striptags }}"
-                  class="md-button md-button--primary">
-                    Explore Tutorials
-                </a>
-                <a href="benchmarks.html" title="{{ page.next_page.title | striptags }}" class="md-button">
-                    Benchmarks
-                </a>
-            </div>
-        </div>
-=======
       <div class="tx-hero">
         <div class="tx-hero__image">
             <img src="./images/JON_Gen-AI-panels_1024px.png" draggable="false">
@@ -392,7 +369,6 @@
             </a>
           </div>
       </div>
->>>>>>> 296fbf13
     </div>
 </section>
 
