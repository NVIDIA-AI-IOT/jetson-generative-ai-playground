--- conflicted
+++ resolved
@@ -353,8 +353,6 @@
                 </a>
             </div>
             <div class="col-lg-4 col-sm-6 mb-4">
-<<<<<<< HEAD
-=======
                 <a href="tutorial_llava.html" class="px-4 py-5 bg-white shadow text-center d-block match-height" style="height: 280px;">
                     <img src="./images/icon_vision-language-model.png" width="96" height="96">
                     <h3 class="mb-3 mt-0">Text + Vision</h3>
@@ -362,7 +360,6 @@
                 </a>
             </div>
             <div class="col-lg-4 col-sm-6 mb-4">
->>>>>>> 106f4832
                 <a href="tutorial_stable-diffusion.html" class="px-4 py-5 bg-white shadow text-center d-block match-height" style="height: 280px;">
                     <img src="./images/icon_diffusion.png" width="96" height="96">
                     <h3 class="mb-3 mt-0">Image Generation</h3>
