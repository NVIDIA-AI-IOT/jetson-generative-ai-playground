# Jetson Generative AI Lab

Document generation status: [![example workflow](https://github.com/NVIDIA-AI-IOT/jetson-generative-ai-playground/actions/workflows/ci.yml/badge.svg)](https://github.com/NVIDIA-AI-IOT/jetson-generative-ai-playground/actions)

## About this repo

This repo is to host a tutorial documentation site for running generative AI models on NVIDIA Jetson devices.

The auto generated documentation is hosted on the following, using their CI/CD feature to automatically generate/update the HTML documentation site upon new commit:

  - [GitHub Pages site](https://nvidia-ai-iot.github.io/jetson-generative-ai-playground)

## How to use this repo locally

### Option 1: Docker Setup (Linux systems with Docker)

#### Initial setup

https://squidfunk.github.io/mkdocs-material/getting-started/

```bash
sudo apt install -y docker.io
sudo docker pull squidfunk/mkdocs-material
```

#### Start development server on http://localhost:8000

```bash
docker run --rm -it -p 8000:8000 -v ${PWD}:/docs squidfunk/mkdocs-material
```

### Option 2: Native Python Setup (Recommended for Windows)

#### Initial setup

1. **Install Python 3.8+ and pip** (if not already installed):
   - Windows: Download from [python.org](https://www.python.org/downloads/) or use Microsoft Store

2. **Install MkDocs Material and dependencies**:
   ```bash
   pip install mkdocs-material
   pip install mkdocs-redirects
   pip install beautifulsoup4
   pip install lxml
   ```

#### Start development server on http://localhost:8000

```bash
mkdocs serve
```

#### Build the site

```bash
mkdocs build
```

### Test the post-processing

```bash
docker run --rm -it -p 8000:8000 -v ${PWD}:/docs squidfunk/mkdocs-material build
pip install beautifulsoup4
pip install lxml
python3 ./scripts/duplicate_site_with_postprocess.py ./site ./site_postprocessed
sudo apt install python3-livereload
livereload ./site_postprocessed
```

## Troubleshooting

<<<<<<< HEAD
### Native Python Setup Issues

**Windows:**
- If `mkdocs` command is not found, ensure Python Scripts directory is in your PATH
- Use `python -m mkdocs serve` if the direct command doesn't work
- For corporate networks, you may need to use pip with proxy: `pip install --proxy http://proxy:port package-name`

**Jetson:**
- If you get permission errors, use `pip install --user` to install packages locally
- Ensure you have sufficient disk space for the Python packages

### Docker Setup Issues

> If you get "docker: Got permission denied while trying to connect to the Docker daemon socket at ..." error,
> issue `sudo usermod -aG docker $USER; newgrp docker` to get around with the issue.
=======
> If you get "docker: Got permission denied while trying to connect to the Docker daemon socket at ..." error, 
> issue `sudo usermod -aG docker $USER; newgrp docker` to get around with the issue.
>>>>>>> e6b09be4
<|MERGE_RESOLUTION|>--- conflicted
+++ resolved
@@ -69,7 +69,6 @@
 
 ## Troubleshooting
 
-<<<<<<< HEAD
 ### Native Python Setup Issues
 
 **Windows:**
@@ -84,8 +83,4 @@
 ### Docker Setup Issues
 
 > If you get "docker: Got permission denied while trying to connect to the Docker daemon socket at ..." error,
-> issue `sudo usermod -aG docker $USER; newgrp docker` to get around with the issue.
-=======
-> If you get "docker: Got permission denied while trying to connect to the Docker daemon socket at ..." error, 
-> issue `sudo usermod -aG docker $USER; newgrp docker` to get around with the issue.
->>>>>>> e6b09be4
+> issue `sudo usermod -aG docker $USER; newgrp docker` to get around with the issue.